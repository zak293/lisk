--- conflicted
+++ resolved
@@ -653,19 +653,11 @@
     get:
       tags:
         - Transactions
-<<<<<<< HEAD
-      summary: requests transactions data
-      operationId: getTransactions
-      x-lisk-cache-enabled: true
-      description:
-        This API call returns transactions matching filter criteria
-=======
       summary: Requests transactions data
       operationId: getTransactions
       x-lisk-cache-enabled: true
       description:
         This API call returns transactions matching filter criteria.
->>>>>>> 883b29ed
       produces:
         - application/json
       parameters:
@@ -685,11 +677,7 @@
         - $ref: '#/parameters/offset'
         - in: query
           name: sort
-<<<<<<< HEAD
-          description: fields to sort on to query
-=======
           description: Fields to sort on to query
->>>>>>> 883b29ed
           required: false
           type: string
           enum:
@@ -722,17 +710,10 @@
     post:
       tags:
         - Transactions
-<<<<<<< HEAD
-      summary: submits signed transactions for processing
-      operationId: postTransactions
-      description:
-        submits signed transactions from lisk-js to be processed into a block
-=======
       summary: Submits signed transactions for processing
       operationId: postTransactions
       description:
         Submits signed transactions for processing by the transaction pool
->>>>>>> 883b29ed
       consumes:
         - application/json
       produces:
@@ -748,11 +729,7 @@
               $ref: '#/definitions/Transaction'
       responses:
         200:
-<<<<<<< HEAD
-          description: Transaction is accepted by the node for processing
-=======
           description: Transaction accepted by the node for processing
->>>>>>> 883b29ed
           schema:
             $ref: '#/definitions/GeneralStatusResponse'
         400:
@@ -882,11 +859,7 @@
   transactionId:
     name: id
     in: query
-<<<<<<< HEAD
-    description:  Id for a transaction
-=======
     description: Transaction id to query
->>>>>>> 883b29ed
     type: string
     format: id
     minLength: 1
@@ -894,11 +867,7 @@
   recipientAddress:
     name: recipientAddress
     in: query
-<<<<<<< HEAD
-    description: recipientId to query
-=======
     description: Recipient address to query
->>>>>>> 883b29ed
     type: string
     format: address
     minLength: 1
@@ -913,11 +882,7 @@
   senderAddress:
     name: senderAddress
     in: query
-<<<<<<< HEAD
-    description: recipientId to query
-=======
     description: Sender address to query
->>>>>>> 883b29ed
     type: string
     format: address
     minLength: 1
@@ -939,41 +904,25 @@
   minAmount:
     name: minAmount
     in: query
-<<<<<<< HEAD
-    description: Minimum amount to query
-=======
     description: Minimum transaction amount
->>>>>>> 883b29ed
     type: integer
     minimum: 0
   maxAmount:
     name: maxAmount
     in: query
-<<<<<<< HEAD
-    description: Maximum amount to query
-=======
     description: Maximum transaction amount
->>>>>>> 883b29ed
     type: integer
     minimum: 0
   fromTimestamp:
     name: fromTimestamp
     in: query
-<<<<<<< HEAD
-    description: Starting lisk timestamp of records to query
-=======
     description: Starting Lisk timestamp of records to query
->>>>>>> 883b29ed
     type: integer
     minimum: 0
   toTimestamp:
     name: toTimestamp
     in: query
-<<<<<<< HEAD
-    description: End lisk timestamp of recores to query
-=======
     description: Ending Lisk timestamp of records to query
->>>>>>> 883b29ed
     type: integer
     minimum: 1
 
@@ -1385,7 +1334,6 @@
         minimum: 0
       asset:
         type: object
-<<<<<<< HEAD
       receivedAt:
         type: string
         format: 'date-time'
@@ -1394,8 +1342,6 @@
       signSignature:
         type: string
         format: signature
-=======
->>>>>>> 883b29ed
 
   Signature:
     type: object
