--- conflicted
+++ resolved
@@ -71,7 +71,7 @@
 	);
 
 	setImmediate(cb, null, self);
-}	
+}
 
 /**
  * Gets slot time and keypair.
@@ -435,57 +435,6 @@
 	if (!_.isObject(query)) {
 		throw 'Invalid query argument, expected object';
 	}
-<<<<<<< HEAD
-	modules.accounts.getAccounts({
-		isDelegate: 1,
-		sort: { 'vote': -1, 'publicKey': 1 }
-	}, ['username', 'address', 'publicKey', 'vote', 'missedblocks', 'producedblocks'], function (err, delegates) {
-		if (err) {
-			return setImmediate(cb, err);
-		}
-
-		var limit = query.limit || constants.activeDelegates;
-		var offset = query.offset || 0;
-		var active = query.active;
-
-		limit = limit > constants.activeDelegates ? constants.activeDelegates : limit;
-
-		var count = delegates.length;
-		var length = Math.min(limit, count);
-		var realLimit = Math.min(offset + limit, count);
-
-		var lastBlock   = modules.blocks.lastBlock.get(),
-		    totalSupply = __private.blockReward.calcSupply(lastBlock.height);
-
-		for (var i = 0; i < delegates.length; i++) {
-			// TODO: 'rate' property is deprecated and need to be removed after transitional period
-			delegates[i].rate = i + 1;
-			delegates[i].rank = i + 1;
-			delegates[i].approval = (delegates[i].vote / totalSupply) * 100;
-			delegates[i].approval = Math.round(delegates[i].approval * 1e2) / 1e2;
-
-			var percent = 100 - (delegates[i].missedblocks / ((delegates[i].producedblocks + delegates[i].missedblocks) / 100));
-			percent = Math.abs(percent) || 0;
-
-			var outsider = i + 1 > slots.delegates;
-			delegates[i].productivity = (!outsider) ? Math.round(percent * 1e2) / 1e2 : 0;
-		}
-
-		var sort = sortBy(query.sort, {quoteField: false});
-
-		if (sort.error) {
-			return setImmediate(cb, sort.error);
-		}
-
-		return setImmediate(cb, null, {
-			delegates: delegates,
-			sortField: sort.sortField,
-			sortMethod: sort.sortMethod,
-			count: count,
-			offset: offset,
-			limit: realLimit
-		});
-=======
 	if (query.search) {
 		query.username = {$like: '%' + query.search + '%'};
 		delete query.search;
@@ -505,7 +454,6 @@
 		'productivity'
 	], function (err, delegates) {
 		return setImmediate(cb, err, delegates);
->>>>>>> b975aedb
 	});
 };
 
@@ -727,75 +675,6 @@
 		return setImmediate(cb, null, {currentBlock: currentBlock.height, currentBlockSlot: currentBlockSlot, currentSlot: currentSlot, delegates: nextForgers});
 	},
 
-<<<<<<< HEAD
-	search: function (req, cb) {
-		library.schema.validate(req.body, schema.search, function (err) {
-			if (err) {
-				return setImmediate(cb, err[0].message);
-			}
-
-			var sort = sortBy(
-				req.body.sort, {
-					sortFields: sql.sortFields,
-					sortField: 'username'
-				}
-			);
-
-			if (sort.error) {
-				return setImmediate(cb, sort.error);
-			}
-
-			library.db.query(sql.search({
-				q: req.body.q,
-				limit: req.body.limit || 101,
-				sortField: sort.sortField,
-				sortMethod: sort.sortMethod
-			})).then(function (rows) {
-				return setImmediate(cb, null, {delegates: rows});
-			}).catch(function (err) {
-				library.logger.error(err.stack);
-				return setImmediate(cb, 'Database search failed');
-			});
-		});
-	},
-
-	count: function (req, cb) {
-		library.db.one(sql.count).then(function (row) {
-			return setImmediate(cb, null, { count: row.count });
-		}).catch(function (err) {
-			library.logger.error(err.stack);
-			return setImmediate(cb, 'Failed to count delegates');
-		});
-	},
-
-	getVoters: function (req, cb) {
-		library.schema.validate(req.body, schema.getVoters, function (err) {
-			if (err) {
-				return setImmediate(cb, err[0].message);
-			}
-
-			library.db.one(sql.getVoters, { publicKey: req.body.publicKey }).then(function (row) {
-				var addresses = (row.accountIds) ? row.accountIds : [];
-
-				modules.accounts.getAccounts({
-					address: { $in: addresses },
-					sort: 'balance'
-				}, ['address', 'balance', 'username', 'publicKey'], function (err, rows) {
-					if (err) {
-						return setImmediate(cb, err);
-					} else {
-						return setImmediate(cb, null, {accounts: rows});
-					}
-				});
-			}).catch(function (err) {
-				library.logger.error(err.stack);
-				return setImmediate(cb, 'Failed to get voters for delegate: ' + req.body.publicKey);
-			});
-		});
-	},
-
-=======
->>>>>>> b975aedb
 	getDelegates: function (req, cb) {
 		library.schema.validate(req.body, schema.getDelegates, function (err) {
 			if (err) {
