--- conflicted
+++ resolved
@@ -11,18 +11,12 @@
 var testConfig = require('../config.json');
 
 var validHeaders;
-<<<<<<< HEAD
-
-before(function (done) {
-	wsServer.options.port = 9998;
-=======
 var wsServerPort = 9998;
 var originalWsServerPort;
 
 before(function (done) {
 	originalWsServerPort = wsServer.options.port;
 	wsServer.options.port = wsServerPort;
->>>>>>> c8d10233
 	validHeaders = node.generatePeerHeaders('127.0.0.1', wsServer.options.port);
 	wsServer.start();
 	var validClientSocketOptions = {
@@ -40,10 +34,7 @@
 
 after(function () {
 	wsServer.stop();
-<<<<<<< HEAD
-=======
 	wsServer.options.port = originalWsServerPort;
->>>>>>> c8d10233
 });
 
 describe('GET /api/peers/version', function () {
@@ -520,11 +511,7 @@
 	});
 });
 
-<<<<<<< HEAD
-describe.skip('GET /api/peers/get', function () {
-=======
 describe('GET /api/peers/get', function () {
->>>>>>> c8d10233
 
 	it('using known ip address with no port should fail', function (done) {
 		http.get('/api/peers/get?ip=127.0.0.1', function (err, res) {
