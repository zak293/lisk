/*
 * Copyright © 2018 Lisk Foundation
 *
 * See the LICENSE file at the top-level directory of this distribution
 * for licensing information.
 *
 * Unless otherwise agreed in a custom licensing agreement with the Lisk Foundation,
 * no part of this software, including this file, may be copied, modified,
 * propagated, or distributed except according to the terms contained in the
 * LICENSE file.
 *
 * Removal or modification of this copyright notice is prohibited.
 */
'use strict';

<<<<<<< HEAD
var ApiError = require('../../helpers/apiError');
=======
var _ = require('lodash');
var ApiError = require('../../helpers/api_error');
>>>>>>> 6cdfef14

// Private Fields
var modules;

/**
 * Initializes with scope content and private variables:
 * - modules
 * @class SignaturesController
 * @classdesc Main System methods.
 * @param {scope} scope - App instance.
 */
function SignaturesController(scope) {
	modules = scope.modules;
}

SignaturesController.postSignatures = function (context, next) {
	var signatures = context.request.swagger.params.signatures.value;

	modules.signatures.shared.postSignatures(signatures, (err, data) => {
		if (err) {
			if (err instanceof ApiError) {
				context.statusCode = err.code;
				delete err.code;
			}

			return next(err);
		}

		next(null, {
			data: { message: data.status },
			meta: { status: true }
		});
	});
};

module.exports = SignaturesController;<|MERGE_RESOLUTION|>--- conflicted
+++ resolved
@@ -13,12 +13,7 @@
  */
 'use strict';
 
-<<<<<<< HEAD
-var ApiError = require('../../helpers/apiError');
-=======
-var _ = require('lodash');
 var ApiError = require('../../helpers/api_error');
->>>>>>> 6cdfef14
 
 // Private Fields
 var modules;
