--- conflicted
+++ resolved
@@ -11,15 +11,11 @@
  * @property {Strin[]} votes
  */	
 module.exports = {
-<<<<<<< HEAD
 	blockRewards: [
 		'11807740622680299921', // 2161
 		'5714016151987080352'   // 2162
 	],
-	delegates: [],
-=======
 	blockRewards: [],
->>>>>>> 47e01815
 	genesisPublicKey: {
 		mainnet: 'd121d3abf5425fdc0f161d9ddb32f89b7750b4bdb0bff7d18b191d4b4bafa6d4',
 		testnet: 'c96dec3595ff6041c3bd28b76b8cf75dce8225173d1bd00241624ee89b50f2a8'
