--- conflicted
+++ resolved
@@ -330,7 +330,6 @@
 		) // End Parallel
 	}
 
-<<<<<<< HEAD
 	stage ('Gather Coverage') {
 		parallel(
 			"Gather Coverage Node-01" : {
@@ -347,6 +346,8 @@
 				node('node-02'){
 					sh '''#!/bin/bash
 					export HOST=127.0.0.1:4000
+					# Gathers unit test into single lcov.info
+					npm run coverageReport
 					npm run fetchCoverage
 					# Submit coverage reports to Master
 					scp test/.coverage-func.zip jenkins@master-01:/var/lib/jenkins/coverage/coverage-func-node-02.zip
@@ -366,45 +367,6 @@
 			}
 		)
 	}
-=======
-  stage ('Gather Coverage') {
-    parallel(
-      "Gather Coverage Node-01" : {
-        node('node-01'){
-          sh '''#!/bin/bash
-          export HOST=127.0.0.1:4000
-          npm run fetchCoverage
-          # Submit coverage reports to Master
-          scp test/.coverage-func.zip jenkins@master-01:/var/lib/jenkins/coverage/coverage-func-node-01.zip
-          '''
-        }
-      },
-      "Gather Coverage Node-02" : {
-        node('node-02'){
-          sh '''#!/bin/bash
-          export HOST=127.0.0.1:4000
-          # Gathers unit test into single lcov.info
-          npm run coverageReport
-          npm run fetchCoverage
-          # Submit coverage reports to Master
-          scp test/.coverage-func.zip jenkins@master-01:/var/lib/jenkins/coverage/coverage-func-node-02.zip
-          '''
-        }
-      },
-      "Gather Coverage Node-03" : {
-        node('node-03'){
-          sh '''#!/bin/bash
-          export HOST=127.0.0.1:4000
-          npm run fetchCoverage
-          # Submit coverage reports to Master
-          scp test/.coverage-unit/* jenkins@master-01:/var/lib/jenkins/coverage/coverage-unit/
-          scp test/.coverage-func.zip jenkins@master-01:/var/lib/jenkins/coverage/coverage-func-node-03.zip
-          '''
-        }
-      }
-    )
-  }
->>>>>>> e319cb08
 
 	stage ('Submit Coverage') {
 		node('master-01'){
@@ -422,7 +384,6 @@
 		}
 	}
 
-<<<<<<< HEAD
 	stage ('Cleanup') {
 		parallel(
 			"Cleanup Node-01" : {
@@ -455,52 +416,13 @@
 				rm -rf coverage-unit/*
 				rm -f merged-lcov.info
 				rm -rf lisk/*
+				rm -f coverage.json
+				rm -f lcov.info
 				'''
 				}
 			}
 		)
 	}
-=======
-  stage ('Cleanup') {
-    parallel(
-      "Cleanup Node-01" : {
-        node('node-01'){
-        sh '''
-        pkill -f app.js -9
-        '''
-        }
-      },
-      "Cleanup Node-02" : {
-        node('node-02'){
-        sh '''
-        pkill -f app.js -9
-        '''
-        }
-      },
-      "Cleanup Node-03" : {
-        node('node-03'){
-        sh '''
-        pkill -f app.js -9
-        '''
-        }
-      },
-      "Cleanup Master" : {
-        node('master-01'){
-        sh '''
-        cd /var/lib/jenkins/coverage/
-        rm -rf node-0*
-        rm -rf *.zip
-        rm -rf coverage-unit/*
-        rm -f merged-lcov.info
-        rm -rf lisk/*
-        rm -f coverage.json
-        rm -f lcov.info
-        '''
-        }
-      }
-    )
-  }
->>>>>>> e319cb08
 
 	stage ('Set milestone') {
 		milestone 1
