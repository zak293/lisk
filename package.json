{
<<<<<<< HEAD
	"name": "lisk",
	"version": "0.1.4",
	"private": true,
	"scripts": {
		"start": "node app.js",
		"test": "mocha",
		"cov": "mocha --require blanket -R html-cov test/helpers test/logic > tmp/coverage.html"
	},
	"author": "Boris Povod <boris@crypti.me>, Pavel Nekrasov <landgraf.paul@gmail.com>",
	"dependencies": {
		"array.prototype.find": "~1.0.0",
		"array.prototype.findindex": "*",
		"async": "*",
		"basic-auth": "*",
		"basic-auth-connect": "^1.0.0",
		"body-parser": "*",
		"bytebuffer": "*",
		"change-case": "*",
		"colors": "*",
		"commander": "~2.6.0",
		"lisk-sandbox": "https://github.com/LiskHQ/lisk-sandbox/tarball/master",
		"cycle": "^1.0.3",
		"dblite": "https://github.com/LiskHQ/dblite/tarball/master",
		"decompress-zip": "^0.2.0",
		"ed25519": "0.0.4",
		"ed2curve": "^0.1.3",
		"ejs": "*",
		"esprima": "~1.2.3",
		"express": "4.x",
		"express-domain-middleware": "*",
		"express-query-int": "https://github.com/LiskHQ/express-query-int/tarball/master",
		"extend": "^2.0.0",
		"gift": "^0.6.1",
		"image-type": "^2.0.2",
		"ip": "*",
		"js-nacl": "^0.6.0",
		"json-schema": "~0.2.2",
		"json-sql": "https://github.com/LiskHQ/json-sql/tarball/master",
		"jsonschema": "^1.0.0",
		"knuth-shuffle": "~1.0.1",
		"long": "^1.1.5",
		"method-override": "*",
		"node-schedule": "~0.1.16",
		"npm": "^2.12.1",
		"pkginfo": "^0.3.0",
		"randomstring": "*",
		"request": "*",
		"rimraf": "^2.4.1",
		"rmdir": "^1.1.0",
		"socket.io": "*",
		"stack-trace": "0.0.9",
		"strftime": "*",
		"toposort": "~0.2.10",
		"underscore": "https://github.com/LiskHQ/underscore/tarball/master",
		"unzip": "*",
		"unzip2": "^0.2.5",
		"usage": "^0.6.0",
		"util-extend": "*",
		"valid-url": "^1.0.9",
		"validator": "^4.0.6",
		"validator.js": "^1.2.2",
		"z-schema": "https://github.com/LiskHQ/z-schema/tarball/master"
	},
	"devDependencies": {
		"blanket": "~1.1.6",
		"browserify-bignum": "^1.3.0-2",
		"buffer": "^3.0.3",
		"chai": "^3.0.0",
		"cli-table": "~0.3.1",
		"crypto-browserify": "^3.9.13",
		"faker": "~2.1.2",
		"grunt": "^0.4.5",
		"grunt-cli": "^0.1.13",
		"grunt-contrib-compress": "^0.14.0",
		"grunt-contrib-jshint": "^0.11.3",
		"grunt-exec": "^0.4.6",
		"grunt-jsdox": "^0.1.7",
		"grunt-obfuscator": "^0.1.0",
		"jsdox": "~0.4.9",
		"lodash": "^3.9.3",
		"mocha": "^2.2.5",
		"moment": "^2.9.0",
		"should": "~4.6.0",
		"supertest": "^1.0.1"
	},
	"config": {
		"blanket": {
			"pattern": [
				"helpers",
				"logic"
			],
			"data-cover-never": [
				"node_modules",
				"test",
				"tmp"
			]
		}
	}
=======
  "name": "lisk",
  "version": "0.2.0",
  "private": true,
  "scripts": {
    "start": "node app.js",
    "test": "mocha",
    "cov": "mocha --require blanket -R html-cov test/helpers test/logic > tmp/coverage.html"
  },
  "author": "Boris Povod <boris@crypti.me>, Pavel Nekrasov <landgraf.paul@gmail.com>",
  "dependencies": {
    "async": "=1.5.2",
    "basic-auth": "=1.0.3",
    "basic-auth-connect": "=1.0.0",
    "body-parser": "=1.15.0",
    "bytebuffer": "=5.0.1",
    "change-case": "=2.3.1",
    "colors": "=1.1.2",
    "commander": "=2.9.0",
    "compression": "^1.6.1",
    "cycle": "=1.0.3",
    "decompress-zip": "https://github.com/LiskHQ/decompress-zip/tarball/master",
    "ed25519": "=0.0.4",
    "ed2curve": "=0.1.4",
    "ejs": "=2.4.1",
    "esprima": "=2.7.2",
    "express": "=4.13.4",
    "express-domain-middleware": "=0.1.0",
    "express-query-int": "https://github.com/LiskHQ/express-query-int/tarball/master",
    "extend": "=3.0.0",
    "image-type": "=2.1.0",
    "ip": "=1.1.2",
    "js-nacl": "=0.6.0",
    "json-schema": "=0.2.2",
    "json-sql": "https://github.com/LiskHQ/json-sql/tarball/master",
    "knuth-shuffle": "=1.0.1",
    "lisk-sandbox": "https://github.com/LiskHQ/lisk-sandbox/tarball/master",
    "long": "=3.1.0",
    "method-override": "=2.3.5",
    "node-schedule": "=1.1.0",
    "npm": "*",
    "pg-monitor": "=0.5.3",
    "pg-native": "=1.10.0",
    "pg-promise": "=4.0.3",
    "pkginfo": "=0.3.1",
    "randomstring": "=1.1.4",
    "request": "=2.72.0",
    "rimraf": "=2.5.2",
    "rmdir": "=1.1.0",
    "socket.io": "=1.4.5",
    "stack-trace": "=0.0.9",
    "strftime": "=0.9.2",
    "toposort": "=0.2.12",
    "underscore": "https://github.com/LiskHQ/underscore/tarball/master",
    "usage": "=0.7.1",
    "util-extend": "=1.0.3",
    "valid-url": "=1.0.9",
    "validator": "=5.2.0",
    "validator.js": "=1.2.3",
    "z-schema": "https://github.com/LiskHQ/z-schema/tarball/master"
  },
  "devDependencies": {
    "blanket": "=1.2.3",
    "browserify-bignum": "=1.3.0-2",
    "bitcore-mnemonic": "=0.11.0",
    "buffer": "=4.6.0",
    "chai": "=3.5.0",
    "cli-table": "=0.3.1",
    "crypto-browserify": "=3.11.0",
    "faker": "=3.1.0",
    "grunt": "=0.4.5",
    "grunt-cli": "=1.2.0",
    "grunt-contrib-compress": "=1.2.0",
    "grunt-contrib-jshint": "=1.0.0",
    "grunt-exec": "=0.4.6",
    "grunt-jsdox": "=0.1.7",
    "grunt-obfuscator": "=0.1.0",
    "jsdox": "=0.4.9",
    "lodash": "=4.11.1",
    "mocha": "=2.4.5",
    "moment": "=2.13.0",
    "should": "=8.3.1",
    "supertest": "=1.2.0"
  },
  "config": {
    "blanket": {
      "pattern": [
        "helpers",
        "logic"
      ],
      "data-cover-never": [
        "node_modules",
        "test",
        "tmp"
      ]
    }
  }
>>>>>>> 0d6c9476
}<|MERGE_RESOLUTION|>--- conflicted
+++ resolved
@@ -1,104 +1,4 @@
 {
-<<<<<<< HEAD
-	"name": "lisk",
-	"version": "0.1.4",
-	"private": true,
-	"scripts": {
-		"start": "node app.js",
-		"test": "mocha",
-		"cov": "mocha --require blanket -R html-cov test/helpers test/logic > tmp/coverage.html"
-	},
-	"author": "Boris Povod <boris@crypti.me>, Pavel Nekrasov <landgraf.paul@gmail.com>",
-	"dependencies": {
-		"array.prototype.find": "~1.0.0",
-		"array.prototype.findindex": "*",
-		"async": "*",
-		"basic-auth": "*",
-		"basic-auth-connect": "^1.0.0",
-		"body-parser": "*",
-		"bytebuffer": "*",
-		"change-case": "*",
-		"colors": "*",
-		"commander": "~2.6.0",
-		"lisk-sandbox": "https://github.com/LiskHQ/lisk-sandbox/tarball/master",
-		"cycle": "^1.0.3",
-		"dblite": "https://github.com/LiskHQ/dblite/tarball/master",
-		"decompress-zip": "^0.2.0",
-		"ed25519": "0.0.4",
-		"ed2curve": "^0.1.3",
-		"ejs": "*",
-		"esprima": "~1.2.3",
-		"express": "4.x",
-		"express-domain-middleware": "*",
-		"express-query-int": "https://github.com/LiskHQ/express-query-int/tarball/master",
-		"extend": "^2.0.0",
-		"gift": "^0.6.1",
-		"image-type": "^2.0.2",
-		"ip": "*",
-		"js-nacl": "^0.6.0",
-		"json-schema": "~0.2.2",
-		"json-sql": "https://github.com/LiskHQ/json-sql/tarball/master",
-		"jsonschema": "^1.0.0",
-		"knuth-shuffle": "~1.0.1",
-		"long": "^1.1.5",
-		"method-override": "*",
-		"node-schedule": "~0.1.16",
-		"npm": "^2.12.1",
-		"pkginfo": "^0.3.0",
-		"randomstring": "*",
-		"request": "*",
-		"rimraf": "^2.4.1",
-		"rmdir": "^1.1.0",
-		"socket.io": "*",
-		"stack-trace": "0.0.9",
-		"strftime": "*",
-		"toposort": "~0.2.10",
-		"underscore": "https://github.com/LiskHQ/underscore/tarball/master",
-		"unzip": "*",
-		"unzip2": "^0.2.5",
-		"usage": "^0.6.0",
-		"util-extend": "*",
-		"valid-url": "^1.0.9",
-		"validator": "^4.0.6",
-		"validator.js": "^1.2.2",
-		"z-schema": "https://github.com/LiskHQ/z-schema/tarball/master"
-	},
-	"devDependencies": {
-		"blanket": "~1.1.6",
-		"browserify-bignum": "^1.3.0-2",
-		"buffer": "^3.0.3",
-		"chai": "^3.0.0",
-		"cli-table": "~0.3.1",
-		"crypto-browserify": "^3.9.13",
-		"faker": "~2.1.2",
-		"grunt": "^0.4.5",
-		"grunt-cli": "^0.1.13",
-		"grunt-contrib-compress": "^0.14.0",
-		"grunt-contrib-jshint": "^0.11.3",
-		"grunt-exec": "^0.4.6",
-		"grunt-jsdox": "^0.1.7",
-		"grunt-obfuscator": "^0.1.0",
-		"jsdox": "~0.4.9",
-		"lodash": "^3.9.3",
-		"mocha": "^2.2.5",
-		"moment": "^2.9.0",
-		"should": "~4.6.0",
-		"supertest": "^1.0.1"
-	},
-	"config": {
-		"blanket": {
-			"pattern": [
-				"helpers",
-				"logic"
-			],
-			"data-cover-never": [
-				"node_modules",
-				"test",
-				"tmp"
-			]
-		}
-	}
-=======
   "name": "lisk",
   "version": "0.2.0",
   "private": true,
@@ -195,5 +95,4 @@
       ]
     }
   }
->>>>>>> 0d6c9476
 }